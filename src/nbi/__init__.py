from .engine import *
from .nn import *
from .model import get_featurizer

__author__ = "Keming Zhang"
__email__ = "kemingz@berkeley.edu"
__url__ = "https://github.com/kmzzhang/nbi"
__license__ = "BSD-3"
__description__ = "Neural Bayesian Inference"
<<<<<<< HEAD
__version__ = '0.0.1'
=======
__version__ = "0.0.1"
>>>>>>> 224a181b

__all__ = ["NBI", "get_featurizer"]<|MERGE_RESOLUTION|>--- conflicted
+++ resolved
@@ -7,10 +7,6 @@
 __url__ = "https://github.com/kmzzhang/nbi"
 __license__ = "BSD-3"
 __description__ = "Neural Bayesian Inference"
-<<<<<<< HEAD
-__version__ = '0.0.1'
-=======
 __version__ = "0.0.1"
->>>>>>> 224a181b
 
 __all__ = ["NBI", "get_featurizer"]