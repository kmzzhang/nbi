--- conflicted
+++ resolved
@@ -1,11 +1,7 @@
 import os
 import copy
 
-<<<<<<< HEAD
-os.environ['KMP_DUPLICATE_LIB_OK'] = 'True'
-=======
 os.environ["KMP_DUPLICATE_LIB_OK"] = "True"
->>>>>>> 224a181b
 
 import corner
 import numpy as np
@@ -29,19 +25,11 @@
 from .utils import parallel_simulate
 
 corner_kwargs = {
-<<<<<<< HEAD
-    'quantiles': [0.16, 0.5, 0.84],
-    'show_titles': True,
-    'title_kwargs': {"fontsize": 16},
-    'fill_contours': True,
-    'levels': 1.0 - np.exp(-0.5 * np.arange(0.5, 2.6, 0.5) ** 2)
-=======
     "quantiles": [0.16, 0.5, 0.84],
     "show_titles": True,
     "title_kwargs": {"fontsize": 16},
     "fill_contours": True,
     "levels": 1.0 - np.exp(-0.5 * np.arange(0.5, 2.6, 0.5) ** 2),
->>>>>>> 224a181b
 }
 
 default_flow_config = {
@@ -626,11 +614,7 @@
             try:
                 import wandb
             except ModuleNotFoundError:
-<<<<<<< HEAD
-                print('weights & biases not installed')
-=======
                 print("weights & biases not installed")
->>>>>>> 224a181b
                 self.wandb = False
                 return
             wandb.init(project=project, config=self.args, name=self.name)
