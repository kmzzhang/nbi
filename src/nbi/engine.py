--- conflicted
+++ resolved
@@ -1,8 +1,10 @@
+# rull: noqa: E402 F401
 import copy
-<<<<<<< HEAD
 import os
-=======
->>>>>>> 88fc9b0b
+
+os.environ["KMP_DUPLICATE_LIB_OK"] = "True"
+
+import copy
 
 import corner
 import matplotlib.pyplot as plt
@@ -21,23 +23,12 @@
 from torch.utils.data import DataLoader, dataloader
 from tqdm import tqdm
 from tqdm.notebook import tqdm as tqdmn
-<<<<<<< HEAD
+
+dataloader.multiprocessing = mp
 
 from .data import BaseContainer
 from .model import DataParallelFlow, get_featurizer, get_flow
 from .utils import iid_gaussian, log_like_iidg, parallel_simulate
-
-dataloader.multiprocessing = mp
-
-os.environ["KMP_DUPLICATE_LIB_OK"] = "True"
-=======
-
-dataloader.multiprocessing = mp
-
-from .data import BaseContainer
-from .model import DataParallelFlow, get_featurizer, get_flow
-from .utils import iid_gaussian, log_like_iidg, parallel_simulate
->>>>>>> 88fc9b0b
 
 
 class NBI:
